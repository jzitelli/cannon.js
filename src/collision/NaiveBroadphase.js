/*global CANNON:true */

/**
 * @class CANNON.NaiveBroadphase
 * @brief Naive broadphase implementation, used in lack of better ones.
 * @description The naive broadphase looks at all possible pairs without restriction, therefore it has complexity N^2 (which is bad)
 * @extends CANNON.Broadphase
 */
CANNON.NaiveBroadphase = function(){
  this.temp = {
    r: new CANNON.Vec3(),
    normal: new CANNON.Vec3(),
    quat: new CANNON.Quaternion()
  };
};
CANNON.NaiveBroadphase.prototype = new CANNON.Broadphase();
CANNON.NaiveBroadphase.prototype.constructor = CANNON.NaiveBroadphase;

/**
 * @method collisionPairs
 * @memberof CANNON.NaiveBroadphase
 * @brief Get all the collision pairs in the physics world
 * @param CANNON.World world
 * @return array An array containing two arrays of integers. The integers corresponds to the body indices.
 */
CANNON.NaiveBroadphase.prototype.collisionPairs = function(world){
    var pairs1 = [], pairs2 = [];
    var n = world.numObjects(),
    bodies = world.bodies;

    // Local fast access
    var types = CANNON.Shape.types;
    var BOX_SPHERE_COMPOUND_CONVEX = types.SPHERE | types.BOX | types.COMPOUND | types.CONVEXPOLYHEDRON,
    PLANE = types.PLANE,
    STATIC_OR_KINEMATIC = CANNON.Body.STATIC | CANNON.Body.KINEMATIC;

    // Temp vecs
    var temp = this.temp;
    var r = temp.r,
    normal = temp.normal,
    quat = temp.quat;

<<<<<<< HEAD
  // Naive N^2 ftw!
  for(var i=0; i<n; i++){
    for(var j=0; j<i; j++){
      var bi = bodies[i], bj = bodies[j];
      if(bi.fixed && bj.fixed)
	continue; // We do not want to collide two static bodies

      if(bi.shape && bj.shape){
        var ti = bi.shape.type, tj = bj.shape.type;
=======
    // Naive N^2 ftw!
    for(var i=0; i<n; i++){
	for(var j=0; j<i; j++){
	    var bi = bodies[i], bj = bodies[j];
>>>>>>> 97de6230

	    if(((bi.motionstate & STATIC_OR_KINEMATIC)!==0 || bi.isSleeping()) &&
	       ((bj.motionstate & STATIC_OR_KINEMATIC)!==0 || bj.isSleeping())) {
  		// Both bodies are static, kinematic or sleeping. Skip.
		continue;
	    }

	    var bishape = bi.shape, bjshape = bj.shape;
	    if(bishape && bjshape){
		var ti = bishape.type, tj = bjshape.type;

		// --- Box / sphere / compound / convexpolyhedron collision ---
		if((ti & BOX_SPHERE_COMPOUND_CONVEX) && (tj & BOX_SPHERE_COMPOUND_CONVEX)){
		    // Rel. position
		    bj.position.vsub(bi.position,r);

		    var boundingRadiusSum = bishape.boundingSphereRadius() + bjshape.boundingSphereRadius();
		    if(r.norm2()<boundingRadiusSum*boundingRadiusSum){
			pairs1.push(bi);
			pairs2.push(bj);
		    }

		    // --- Sphere/box/compound/convexpoly versus plane ---
		} else if((ti & BOX_SPHERE_COMPOUND_CONVEX) && (tj & types.PLANE) || (tj & BOX_SPHERE_COMPOUND_CONVEX) && (ti & types.PLANE)){
		    var pi = (ti===PLANE) ? i : j, // Plane
		    oi = (ti!==PLANE) ? i : j; // Other
		    
		    // Rel. position
		    bodies[oi].position.vsub(bodies[pi].position,r);
		    bodies[pi].quaternion.vmult(bodies[pi].shape.normal,normal);
		    
		    var q = r.dot(normal) - bodies[oi].shape.boundingSphereRadius();
		    if(q<0.0){
			pairs1.push(bi);
			pairs2.push(bj);
		    }
		}
	    } else {
		// Particle without shape
		if(!bishape && !bjshape){
		    // No collisions between 2 particles
		} else {
		    var particle = bishape ? bj : bi;
		    var other = bishape ? bi : bj;
		    var otherShape = other.shape;
		    var type = otherShape.type;

		    if(type & BOX_SPHERE_COMPOUND_CONVEX){
			// todo: particle vs box,sphere,compound,convex
		    } else if(type & types.PLANE){
			// particle/plane
			var relpos = new CANNON.Vec3(); // todo: cache
			particle.position.vsub(other.position,relpos);
			if(otherShape.normal.dot(relpos)<=0.0){
			    pairs1.push(particle);
			    pairs2.push(other);
			}
		    }
		}
	    }
	}
    }
    return [pairs1,pairs2];
};<|MERGE_RESOLUTION|>--- conflicted
+++ resolved
@@ -40,22 +40,10 @@
     normal = temp.normal,
     quat = temp.quat;
 
-<<<<<<< HEAD
-  // Naive N^2 ftw!
-  for(var i=0; i<n; i++){
-    for(var j=0; j<i; j++){
-      var bi = bodies[i], bj = bodies[j];
-      if(bi.fixed && bj.fixed)
-	continue; // We do not want to collide two static bodies
-
-      if(bi.shape && bj.shape){
-        var ti = bi.shape.type, tj = bj.shape.type;
-=======
     // Naive N^2 ftw!
     for(var i=0; i<n; i++){
 	for(var j=0; j<i; j++){
 	    var bi = bodies[i], bj = bodies[j];
->>>>>>> 97de6230
 
 	    if(((bi.motionstate & STATIC_OR_KINEMATIC)!==0 || bi.isSleeping()) &&
 	       ((bj.motionstate & STATIC_OR_KINEMATIC)!==0 || bj.isSleeping())) {
